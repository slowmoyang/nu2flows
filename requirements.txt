# pytorch / deep learning
torch
torchmetrics
lightning
wandb
<<<<<<< HEAD

# Exporting the models
=======
normflows
>>>>>>> 59a6ffa5
onnx
onnxruntime

# flash attention 2
packaging
ninja
flash-attn

# Specific for the neutrinos
git+https://github.com/VincentStimper/normalizing-flows.git

# hydra
omegaconf
hydra-core
hydra-colorlog

# plotting
matplotlib
seaborn
plotly

# data science
numpy
scipy
scikit-hep
scikit-learn
pykeops

# other
ruff
tqdm
pylint
dotmap
rootutils
pre-commit
rich
pytest
<|MERGE_RESOLUTION|>--- conflicted
+++ resolved
@@ -3,12 +3,7 @@
 torchmetrics
 lightning
 wandb
-<<<<<<< HEAD
-
-# Exporting the models
-=======
 normflows
->>>>>>> 59a6ffa5
 onnx
 onnxruntime
 
